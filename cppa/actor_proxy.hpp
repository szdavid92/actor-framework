/******************************************************************************\
 *           ___        __                                                    *
 *          /\_ \    __/\ \                                                   *
 *          \//\ \  /\_\ \ \____    ___   _____   _____      __               *
 *            \ \ \ \/\ \ \ '__`\  /'___\/\ '__`\/\ '__`\  /'__`\             *
 *             \_\ \_\ \ \ \ \L\ \/\ \__/\ \ \L\ \ \ \L\ \/\ \L\.\_           *
 *             /\____\\ \_\ \_,__/\ \____\\ \ ,__/\ \ ,__/\ \__/.\_\          *
 *             \/____/ \/_/\/___/  \/____/ \ \ \/  \ \ \/  \/__/\/_/          *
 *                                          \ \_\   \ \_\                     *
 *                                           \/_/    \/_/                     *
 *                                                                            *
 * Copyright (C) 2011, 2012                                                   *
 * Dominik Charousset <dominik.charousset@haw-hamburg.de>                     *
 *                                                                            *
 * This file is part of libcppa.                                              *
 * libcppa is free software: you can redistribute it and/or modify it under   *
 * the terms of the GNU Lesser General Public License as published by the     *
 * Free Software Foundation, either version 3 of the License                  *
 * or (at your option) any later version.                                     *
 *                                                                            *
 * libcppa is distributed in the hope that it will be useful,                 *
 * but WITHOUT ANY WARRANTY; without even the implied warranty of             *
 * MERCHANTABILITY or FITNESS FOR A PARTICULAR PURPOSE.                       *
 * See the GNU Lesser General Public License for more details.                *
 *                                                                            *
 * You should have received a copy of the GNU Lesser General Public License   *
 * along with libcppa. If not, see <http://www.gnu.org/licenses/>.            *
\******************************************************************************/


#ifndef ACTOR_PROXY_HPP
#define ACTOR_PROXY_HPP

#include "cppa/actor.hpp"
#include "cppa/abstract_actor.hpp"

namespace cppa {

#ifdef CPPA_DOCUMENTATION

/**
 * @brief Represents a remote Actor.
 */
class actor_proxy : public actor { };

#else // CPPA_DOCUMENTATION

class actor_proxy : public abstract_actor<actor>
{

    typedef abstract_actor<actor> super;

 public:

    actor_proxy(std::uint32_t mid, const process_information_ptr& parent);

<<<<<<< HEAD
    void enqueue(actor* sender, any_tuple msg);
=======
    void enqueue(actor* sender, any_tuple&& msg);

    void enqueue(actor* sender, const any_tuple& msg);
>>>>>>> 4c39c810

    void link_to(intrusive_ptr<actor>& other);

    // do not cause to send this actor an "UNLINK" message
    // to the "original" remote actor
    void local_link_to(intrusive_ptr<actor>& other);

    void unlink_from(intrusive_ptr<actor>& other);

    // do not cause to send this actor an "UNLINK" message
    // to the "original" remote actor
    void local_unlink_from(intrusive_ptr<actor>& other);

    bool remove_backlink(intrusive_ptr<actor>& to);

    bool establish_backlink(intrusive_ptr<actor>& to);

 public:

<<<<<<< HEAD
    void forward_message(process_information_ptr const&, actor*, any_tuple&&);
=======
    void forward_message(const process_information_ptr&,
                         actor*, const any_tuple&);
>>>>>>> 4c39c810

};

#endif // CPPA_DOCUMENTATION

typedef intrusive_ptr<actor_proxy> actor_proxy_ptr;

} // namespace cppa

#endif // ACTOR_PROXY_HPP<|MERGE_RESOLUTION|>--- conflicted
+++ resolved
@@ -54,13 +54,7 @@
 
     actor_proxy(std::uint32_t mid, const process_information_ptr& parent);
 
-<<<<<<< HEAD
     void enqueue(actor* sender, any_tuple msg);
-=======
-    void enqueue(actor* sender, any_tuple&& msg);
-
-    void enqueue(actor* sender, const any_tuple& msg);
->>>>>>> 4c39c810
 
     void link_to(intrusive_ptr<actor>& other);
 
@@ -80,12 +74,7 @@
 
  public:
 
-<<<<<<< HEAD
-    void forward_message(process_information_ptr const&, actor*, any_tuple&&);
-=======
-    void forward_message(const process_information_ptr&,
-                         actor*, const any_tuple&);
->>>>>>> 4c39c810
+    void forward_message(const process_information_ptr&, actor*, any_tuple&&);
 
 };
 
